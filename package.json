{
  "author": {
    "name": "Jamie Taylor",
    "url": "https://github.com/nekodex"
  },
  "name": "scthumber",
  "description": "Image thumbnailing daemon",
  "keywords": [
    "thumbnail",
    "imagemagick",
    "thumb",
    "photos",
    "crop",
    "smartcrop",
    "content-aware",
    "resize",
    "connect",
    "express"
  ],
  "version": "0.6.2018100401",
  "repository": {
    "type": "git",
    "url": "git@github.com:nekodex/scthumber.git"
  },
  "main": "./index.js",
  "dependencies": {
    "canvas": "^2.8.0",
    "colors": "^1.3.2",
    "express": "^4.16.3",
<<<<<<< HEAD
    "moment": "^2.22.2",
=======
    "mozjpeg-stream": "^1.0.3",
>>>>>>> 01dd5a4e
    "sharp": "^0.29.1",
    "smartcrop": "^2.0.x"
  },
  "scripts": {
    "scthumbd": "node scthumbd.js",
    "prepublish": "npm prune"
  },
  "optionalDependencies": {},
  "engines": {
    "node": ">=14.0.0"
  }
}<|MERGE_RESOLUTION|>--- conflicted
+++ resolved
@@ -27,11 +27,6 @@
     "canvas": "^2.8.0",
     "colors": "^1.3.2",
     "express": "^4.16.3",
-<<<<<<< HEAD
-    "moment": "^2.22.2",
-=======
-    "mozjpeg-stream": "^1.0.3",
->>>>>>> 01dd5a4e
     "sharp": "^0.29.1",
     "smartcrop": "^2.0.x"
   },
