--- conflicted
+++ resolved
@@ -2,11 +2,6 @@
 
 const
   http         = require('http'),
-<<<<<<< HEAD
-  moment       = require('moment'),
-=======
-  mozjpeg      = require('mozjpeg-stream'),
->>>>>>> 01dd5a4e
   server_stats = require('./scthumber-stats'),
   sharp        = require('sharp');
 
